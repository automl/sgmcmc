--- conflicted
+++ resolved
@@ -53,10 +53,7 @@
             xi = sharedX(theta.get_value() * 0. + 1, broadcastable=theta.broadcastable)
             g = sharedX(theta.get_value() * 0. + 1, broadcastable=theta.broadcastable)
             g2 = sharedX(theta.get_value() * 0. + 1, broadcastable=theta.broadcastable)
-<<<<<<< HEAD
             p = sharedX(theta.get_value() * 0., broadcastable=theta.broadcastable)
-=======
->>>>>>> 3ade1a6a
             r_t = 1. / (xi + 1.)
             self._store_initial_values(xi, g, g2, p)
             if self.precondition:
@@ -71,13 +68,9 @@
             else:
                 Minv = 1.
                 noise = 0.
-<<<<<<< HEAD
             self.epsilon_scaled = self.epsilon / T.sqrt(self.scale_grad)
             noise_scale = 2. * self.epsilon_scaled ** 2 * self.mdecay * Minv - 2. * self.epsilon_scaled ** 3 * T.square(Minv) * noise
             sigma = T.sqrt(T.maximum(noise_scale, 1e-16))
-=======
-            sigma = T.sqrt(2. * self.epsilon * (Minv * (self.A - noise)) / T.cast(scale_grad, dtype=theano.config.floatX))
->>>>>>> 3ade1a6a
             sample_t = self._srng.normal(size=theta.shape) * sigma
             p_t = p - self.epsilon**2 * Minv * grad - self.mdecay * p + sample_t
             theta_t = theta + p_t
