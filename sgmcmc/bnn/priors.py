--- conflicted
+++ resolved
@@ -15,11 +15,7 @@
    
 class WeightPrior(object):
 
-<<<<<<< HEAD
-    def __init__(self, rng=None, alpha=1, beta=1000.):
-=======
     def __init__(self, rng=None, alpha=1, beta=10000.):
->>>>>>> ec9a94a9
         if rng:
             self._srng = rng
         else:
